--- conflicted
+++ resolved
@@ -28,11 +28,8 @@
 - Incorporating user feedback.
 - Performance & API tweaks.
 
-<<<<<<< HEAD
 - `Vm.evalStr` returns a Zig type by default.
-=======
 - Allow define within subexpressions.
->>>>>>> 2c7082bf
 
 ### 0.1.1 (Current)
 
